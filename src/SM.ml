--- conflicted
+++ resolved
@@ -30,7 +30,6 @@
 
    Takes an environment, a configuration and a program, and returns a configuration as a result. The
    environment is used to locate a label to jump to (via method env#labeled <label_name>)
-<<<<<<< HEAD
 *)                         
 let parse_check s e =
   match s with
@@ -69,10 +68,6 @@
         | (prg', st')::cstack' -> eval env (cstack', stack, (State.leave st st', i, o)) prg'
         | [] -> conf
     ) 
-=======
-*)                                                  
-let rec eval env ((cstack, stack, ((st, i, o) as c)) as conf) prg = failwith "Not implemented"
->>>>>>> 790661a5
 
 (* Top-level evaluation
 
