--- conflicted
+++ resolved
@@ -33,9 +33,11 @@
      val eval : config -> prg -> config
 
    Takes a configuration and a program, and returns a configuration as a result
-<<<<<<< HEAD
  *)                         
-let eval _ = failwith "Not yet implemented"
+ let rec eval config prog =
+	match config, prog with
+		| c, insn::p -> eval (eval_insn c insn) p
+		| c, [] -> c 
 
 (* Top-level evaluation
 
@@ -44,20 +46,6 @@
    Takes an input stream, a program, and returns an output stream this program calculates
 *)
 let run p i = let (_, (_, _, o)) = eval ([], (Expr.empty, i, [])) p in o
-
-=======
- *)
-let rec eval config prog =
-	match config, prog with
-		| c, insn::p -> eval (eval_insn c insn) p
-		| c, [] -> c 
-		
-(* Top-level evaluation
-     val run : int list -> prg -> int list
-   Takes an input stream, a program, and returns an output stream this program calculates
-*)
-let run i p = let (_, (_, _, o)) = eval ([], (Syntax.Expr.empty, i, [])) p in o
->>>>>>> 1959dcf0
 (* Stack machine compiler
 
      val compile : Language.Stmt.t -> prg
@@ -65,11 +53,6 @@
    Takes a program in the source language and returns an equivalent program for the
    stack machine
  *)
-<<<<<<< HEAD
-let compile _ = failwith "Not yet implemented"
-
-                         
-=======
 let rec c_expr = function
 	| Syntax.Expr.Const z -> [CONST z]
 	| Syntax.Expr.Var var -> [LD var]
@@ -80,5 +63,4 @@
 		| Syntax.Stmt.Read var -> [READ ; ST var]
 		| Syntax.Stmt.Write expr -> c_expr expr @ [WRITE]
 		| Syntax.Stmt.Assign (var, expr) -> c_expr expr @ [ST var]
-		| Syntax.Stmt.Seq (expr1, expr2) -> compile expr1 @ compile expr2
->>>>>>> 1959dcf0
+		| Syntax.Stmt.Seq (expr1, expr2) -> compile expr1 @ compile expr2