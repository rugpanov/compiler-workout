(* X86 codegeneration interface *)

(* The registers: *)
let regs = [|"%ebx"; "%ecx"; "%esi"; "%edi"; "%eax"; "%edx"; "%ebp"; "%esp"|]

(* We can not freely operate with all register; only 3 by now *)                    
let num_of_regs = Array.length regs - 5

(* We need to know the word size to calculate offsets correctly *)
let word_size = 4

(* We need to distinguish the following operand types: *)
type opnd = 
| R of int     (* hard register                    *)
| S of int     (* a position on the hardware stack *)
| M of string  (* a named memory location          *)
| L of int     (* an immediate operand             *)

(* For convenience we define the following synonyms for the registers: *)         
let ebx = R 0
let ecx = R 1
let esi = R 2
let edi = R 3
let eax = R 4
let edx = R 5
let ebp = R 6
let esp = R 7

(* Now x86 instruction (we do not need all of them): *)
type instr =
(* copies a value from the first to the second operand  *) | Mov   of opnd * opnd
(* makes a binary operation; note, the first operand    *) | Binop of string * opnd * opnd
(* designates x86 operator, not the source language one *)
(* x86 integer division, see instruction set reference  *) | IDiv  of opnd
(* see instruction set reference                        *) | Cltd
(* sets a value from flags; the first operand is the    *) | Set   of string * string
(* suffix, which determines the value being set, the    *)                     
(* the second --- (sub)register name                    *)
(* pushes the operand on the hardware stack             *) | Push  of opnd
(* pops from the hardware stack to the operand          *) | Pop   of opnd
(* call a function by a name                            *) | Call  of string
(* returns from a function                              *) | Ret
(* a label in the code                                  *) | Label of string
(* a conditional jump                                   *) | CJmp  of string * string
(* a non-conditional jump                               *) | Jmp   of string
(* directive                                            *) | Meta  of string
                                                                            
(* Instruction printer *)
let show instr =
  let binop = function
  | "+"   -> "addl"
  | "-"   -> "subl"
  | "*"   -> "imull"
  | "&&"  -> "andl"
  | "!!"  -> "orl" 
  | "^"   -> "xorl"
  | "cmp" -> "cmpl"
  | op     -> failwith (Printf.sprintf "Unknown binary operator %s" op)    
  in
  let opnd = function
  | R i -> regs.(i)
  | S i -> if i >= 0
           then Printf.sprintf "-%d(%%ebp)" ((i+1) * word_size)
           else Printf.sprintf "%d(%%ebp)"  (8+(-i-1) * word_size)
  | M x -> x
  | L i -> Printf.sprintf "$%d" i
  in
  match instr with
  | Cltd               -> "\tcltd"
  | Set   (suf, s)     -> Printf.sprintf "\tset%s\t%s"     suf s
  | IDiv   s1          -> Printf.sprintf "\tidivl\t%s"     (opnd s1)
  | Binop (op, s1, s2) -> Printf.sprintf "\t%s\t%s,\t%s"   (binop op) (opnd s1) (opnd s2)
  | Mov   (s1, s2)     -> Printf.sprintf "\tmovl\t%s,\t%s" (opnd s1) (opnd s2)
  | Push   s           -> Printf.sprintf "\tpushl\t%s"     (opnd s)
  | Pop    s           -> Printf.sprintf "\tpopl\t%s"      (opnd s)
  | Ret                -> "\tret"
  | Call   p           -> Printf.sprintf "\tcall\t%s" p
  | Label  l           -> Printf.sprintf "%s:\n" l
  | Jmp    l           -> Printf.sprintf "\tjmp\t%s" l
  | CJmp  (s , l)      -> Printf.sprintf "\tj%s\t%s" s l
  | Meta   s           -> Printf.sprintf "%s\n" s 

(* Opening stack machine to use instructions without fully qualified names *)
open SM

(* Symbolic stack machine evaluator

     compile : env -> prg -> env * instr list

   Take an environment, a stack machine program, and returns a pair --- the updated environment and the list
   of x86 instructions
*)
<<<<<<< HEAD
let set_is_not_zero a = [
      Binop ("^", eax, eax);
      Binop ("cmp", eax, a);
      Set ("ne", "%al");
      Mov (eax, a)
    ]

let cmp a b suf = [
      Mov (a, edx);
      Binop ("^", eax, eax); (* set eax to zero first *)
      Binop ("cmp", edx, b);
      Set (suf, "%al");
      Mov (eax, b)
    ]

let smart_move tx ty = 
  match tx, ty with
  | R _, _ -> [Mov(tx, ty)]
  |	_, R _ -> [Mov(tx, ty)]
  | _ -> [Mov (tx, eax); Mov (eax, ty)]

let rec get_params builder env counter = ( 
  match counter with
  | 0 -> builder, env
  | i -> let param, env = env#pop in
  get_params (param :: builder) env (i-1)
)

let rec compile env code =
  let compile_instr env instr =
    match instr with
      | CONST n -> let s, env = env#allocate in env, [Mov (L n, s)]
      | ST x -> let s, env = (env#global x)#pop in env, smart_move s (env#loc x) 
      | LD x -> let s, env = (env#global x)#allocate in env, smart_move (env#loc x) s
      | LABEL s -> env, [Label s]
      | JMP l -> env, [Jmp l]
      | CJMP (k, l) -> let s, env = env#pop in env, [Binop ("cmp", L 0, s); CJmp (k, l)]
      | BINOP op -> (let sx, sy, env = env#pop2 in 
        let s, env = env#allocate in 
          env, match op with
          | "&&" -> set_is_not_zero sy @ set_is_not_zero sx @ [Mov (sy, eax); Binop ("&&", sx, eax); Mov (eax, sy)]
          | "!!" -> set_is_not_zero sy @ set_is_not_zero sx @ [Mov (sy, eax); Binop ("!!", sx, eax); Mov (eax, sy)]
          | "==" -> cmp sx sy "e" @ [Mov (eax, sy)]
          | "!=" -> cmp sx sy "ne" @ [Mov (eax, sy)]
          | ">" -> cmp sx sy "g" @ [Mov (eax, sy)]
          | ">=" -> cmp sx sy "ge" @ [Mov (eax, sy)]
          | "<" -> cmp sx sy "l" @ [Mov (eax, sy)]
          | "<=" -> cmp sx sy "le" @ [Mov (eax, sy)]
          | "/" ->[Mov (sy, eax); Cltd; IDiv sx; Mov (eax, sy)]
          | "%" ->[Mov (sy, eax); Cltd; IDiv sx; Mov (edx, sy)]
          | _ -> [Mov (sy, eax); Binop (op, sx, eax); Mov (eax, sy)])
        | BEGIN (f_name, args, l_var) -> 
          let env = env#enter f_name args l_var in
          env, [Push ebp; Mov (esp, ebp); Binop ("-", M ("$" ^ env#lsize), esp)]
        | END -> env, [Label env#epilogue; Mov (ebp, esp); Pop ebp; Ret; Meta (Printf.sprintf "\t.set\t%s,\t%d" env#lsize (env#allocated * word_size))]
        | RET is_func -> (
          if is_func
          then let func_result, env = env#pop in env, [Mov (func_result, eax); Jmp env#epilogue]
          else env, [Jmp env#epilogue])
        | CALL (f_name, param_count, is_proc) -> (
          let rev_params, env = get_params [] env param_count in
          let push_params = List.map (fun x -> Push x) (List.rev rev_params) in
          let move_stack_pointer = [Binop ("+", L (param_count * word_size), esp)] in
          let push_regs = List.map (fun x -> Push x) env#live_registers in
          let pop_regs = List.rev_map (fun x -> Pop x) env#live_registers in
          let get_result, env = (
            if is_proc
            then [], env
            else let allocated_memory_link, env = env#allocate in [Mov (eax, allocated_memory_link)], env) in
          env, push_regs @ push_params @ [Call f_name] @ move_stack_pointer @ pop_regs @ get_result)
        | _ -> failwith "Something went wrong"
in match code with
| [] -> env, []
| instr :: code' ->
  let env', asm = compile_instr env instr in 
  let env'', asm' = compile env' code' in
  env'', asm @ asm'

=======
let compile env code =
  let suffix = function
  | "<"  -> "l"
  | "<=" -> "le"
  | "==" -> "e"
  | "!=" -> "ne"
  | ">=" -> "ge"
  | ">"  -> "g"
  | _    -> failwith "unknown operator"	
  in
  let rec compile' env scode =    
    let on_stack = function S _ -> true | _ -> false in
    let call env f n p =
      let f =
        match f.[0] with '.' -> "B" ^ String.sub f 1 (String.length f - 1) | _ -> f
      in
      let pushr, popr =
        List.split @@ List.map (fun r -> (Push r, Pop r)) (env#live_registers n)
      in
      let env, code =
        if n = 0
        then env, pushr @ [Call f] @ (List.rev popr)
        else
          let rec push_args env acc = function
          | 0 -> env, acc
          | n -> let x, env = env#pop in
                 push_args env ((Push x)::acc) (n-1)
          in
          let env, pushs = push_args env [] n in
          let pushs      =
            match f with
            | "Barray" -> List.rev @@ (Push (L n))     :: pushs
            | "Bsta"   ->
               let x::v::is = List.rev pushs in               
               is @ [x; v] @ [Push (L (n-2))]
            | _  -> List.rev pushs 
          in
          env, pushr @ pushs @ [Call f; Binop ("+", L (n*4), esp)] @ (List.rev popr)
      in
      (if p then env, code else let y, env = env#allocate in env, code @ [Mov (eax, y)])
    in
    match scode with
    | [] -> env, []
    | instr :: scode' ->
        let env', code' =
          match instr with
  	  | CONST n ->
             let s, env' = env#allocate in
	     (env', [Mov (L n, s)])
               
          | STRING s ->
             let s, env = env#string s in
             let l, env = env#allocate in
             let env, call = call env ".string" 1 false in
             (env, Mov (M ("$" ^ s), l) :: call)
             
	  | LD x ->
             let s, env' = (env#global x)#allocate in
             env',
	     (match s with
	      | S _ | M _ -> [Mov (env'#loc x, eax); Mov (eax, s)]
	      | _         -> [Mov (env'#loc x, s)]
	     )               
          | STA (x, n) ->
             let s, env = (env#global x)#allocate in
             let push =
               match s with
               | S _ | M _ -> [Mov (env#loc x, eax); Mov (eax, s)]
	       | _         -> [Mov (env#loc x, s)]
             in
             let env, code = call env ".sta" (n+2) true in
             env, push @ code
	  | ST x ->
	     let s, env' = (env#global x)#pop in
             env',
             (match s with
              | S _ | M _ -> [Mov (s, eax); Mov (eax, env'#loc x)]
              | _         -> [Mov (s, env'#loc x)]
	     )
          | BINOP op ->
	     let x, y, env' = env#pop2 in
             env'#push y,
             (match op with
	      | "/" | "%" ->
                 [Mov (y, eax);
                  Cltd;
                  IDiv x;
                  Mov ((match op with "/" -> eax | _ -> edx), y)
                 ]
              | "<" | "<=" | "==" | "!=" | ">=" | ">" ->
                 (match x with
                  | M _ | S _ ->
                     [Binop ("^", eax, eax);
                      Mov   (x, edx);
                      Binop ("cmp", edx, y);
                      Set   (suffix op, "%al");
                      Mov   (eax, y)
                     ]
                  | _ ->
                     [Binop ("^"  , eax, eax);
                      Binop ("cmp", x, y);
                      Set   (suffix op, "%al");
                      Mov   (eax, y)
                     ]
                 )
              | "*" ->
                 if on_stack x && on_stack y 
		 then [Mov (y, eax); Binop (op, x, eax); Mov (eax, y)]
                 else [Binop (op, x, y)]
	      | "&&" ->
		 [Mov   (x, eax);
		  Binop (op, x, eax);
		  Mov   (L 0, eax);
		  Set   ("ne", "%al");
                  
		  Mov   (y, edx);
		  Binop (op, y, edx);
		  Mov   (L 0, edx);
		  Set   ("ne", "%dl");
                  
                  Binop (op, edx, eax);
		  Set   ("ne", "%al");
                  
		  Mov   (eax, y)
                 ]		   
	      | "!!" ->
		 [Mov   (y, eax);
		  Binop (op, x, eax);
                  Mov   (L 0, eax);
		  Set   ("ne", "%al");
		  Mov   (eax, y)
                 ]		   
	      | _   ->
                 if on_stack x && on_stack y 
                 then [Mov   (x, eax); Binop (op, eax, y)]
                 else [Binop (op, x, y)]
             )
          | LABEL s     -> env, [Label s]
	  | JMP   l     -> env, [Jmp l]
          | CJMP (s, l) ->
              let x, env = env#pop in
              env, [Binop ("cmp", L 0, x); CJmp  (s, l)]
                     
          | BEGIN (f, a, l) ->
             let env = env#enter f a l in
             env, [Push ebp; Mov (esp, ebp); Binop ("-", M ("$" ^ env#lsize), esp)]
                            
          | END ->             
             env, [Label env#epilogue;
                   Mov (ebp, esp);
                   Pop ebp;
                   Ret;
                   Meta (Printf.sprintf "\t.set\t%s,\t%d" env#lsize (env#allocated * word_size))
                  ]
                    
          | RET b ->
             if b
             then let x, env = env#pop in env, [Mov (x, eax); Jmp env#epilogue]
             else env, [Jmp env#epilogue]
             
          | CALL (f, n, p) -> call env f n p
        in
        let env'', code'' = compile' env' scode' in
	env'', code' @ code''
  in
  compile' env code
>>>>>>> dcf275fd

(* A set of strings *)           
module S = Set.Make (String)

<<<<<<< HEAD
let init n f =
  let rec init' i n f =
    if i >= n then []
    else (f i) :: (init' (i + 1) n f)
  in init' 0 n f
=======
(* A map indexed by strings *)
module M = Map.Make (String)
>>>>>>> dcf275fd

(* Environment implementation *)
let make_assoc l = List.combine l (init (List.length l) (fun x -> x))
                     
class env =
  object (self)
    val globals     = S.empty (* a set of global variables         *)
    val stringm     = M.empty (* a string map                      *)
    val scount      = 0       (* string count                      *)
    val stack_slots = 0       (* maximal number of stack positions *)
    val stack       = []      (* symbolic stack                    *)
    val args        = []      (* function arguments                *)
    val locals      = []      (* function local variables          *)
    val fname       = ""      (* function name                     *)
                        
    (* gets a name for a global variable *)
    method loc x =
      try S (- (List.assoc x args)  -  1)
      with Not_found ->  
        try S (List.assoc x locals) with Not_found -> M ("global_" ^ x)
        
    (* allocates a fresh position on a symbolic stack *)
    method allocate =    
      let x, n =
	let rec allocate' = function
	| []                            -> ebx     , 0
	| (S n)::_                      -> S (n+1) , n+2
	| (R n)::_ when n < num_of_regs -> R (n+1) , stack_slots
        | (M _)::s                      -> allocate' s
	| _                             -> S 0     , 1
	in
	allocate' stack
      in
      x, {< stack_slots = max n stack_slots; stack = x::stack >}

    (* pushes an operand to the symbolic stack *)
    method push y = {< stack = y::stack >}

    (* pops one operand from the symbolic stack *)
    method pop = let x::stack' = stack in x, {< stack = stack' >}

    (* pops two operands from the symbolic stack *)
    method pop2 = let x::y::stack' = stack in x, y, {< stack = stack' >}

    (* registers a global variable in the environment *)
    method global x  = {< globals = S.add ("global_" ^ x) globals >}

    (* registers a string constant *)
    method string x =
      try M.find x stringm, self
      with Not_found ->
        let y = Printf.sprintf "string_%d" scount in
        let m = M.add x y stringm in
        y, {< scount = scount + 1; stringm = m>}
                       
    (* gets all global variables *)      
    method globals = S.elements globals

    (* gets all string definitions *)      
    method strings = M.bindings stringm

    (* gets a number of stack positions allocated *)
    method allocated = stack_slots                                
                                
    (* enters a function *)
    method enter f a l =
      {< stack_slots = List.length l; stack = []; locals = make_assoc l; args = make_assoc a; fname = f >}

    (* returns a label for the epilogue *)
    method epilogue = Printf.sprintf "L%s_epilogue" fname
                                     
    (* returns a name for local size meta-symbol *)
    method lsize = Printf.sprintf "L%s_SIZE" fname

    (* returns a list of live registers *)
    method live_registers depth =
      let rec inner d acc = function
      | []             -> acc
      | (R _ as r)::tl -> inner (d+1) (if d >= depth then (r::acc) else acc) tl
      | _::tl          -> inner (d+1) acc tl
      in
      inner 0 [] stack
       
  end
  
(* Generates an assembler text for a program: first compiles the program into
   the stack code, then generates x86 assember code, then prints the assembler file
*)
let genasm (ds, stmt) =
  let stmt = Language.Stmt.Seq (stmt, Language.Stmt.Return (Some (Language.Expr.Const 0))) in
  let env, code =
    compile
      (new env)
      ((LABEL "main") :: (BEGIN ("main", [], [])) :: SM.compile (ds, stmt))
  in
  let data = Meta "\t.data" :: (List.map (fun s      -> Meta (Printf.sprintf "%s:\t.int\t0"         s  )) env#globals) @
                               (List.map (fun (s, v) -> Meta (Printf.sprintf "%s:\t.string\t\"%s\"" v s)) env#strings) in 
  let asm = Buffer.create 1024 in
  List.iter
    (fun i -> Buffer.add_string asm (Printf.sprintf "%s\n" @@ show i))
    (data @ [Meta "\t.text"; Meta "\t.globl\tmain"] @ code);
  Buffer.contents asm

(* Builds a program: generates the assembler file and compiles it with the gcc toolchain *)
let build prog name =
  let outf = open_out (Printf.sprintf "%s.s" name) in
  Printf.fprintf outf "%s" (genasm prog);
  close_out outf;
  let inc = try Sys.getenv "RC_RUNTIME" with _ -> "../runtime" in
  Sys.command (Printf.sprintf "gcc -m32 -o %s %s/runtime.o %s.s" name inc name)
 <|MERGE_RESOLUTION|>--- conflicted
+++ resolved
@@ -90,86 +90,6 @@
    Take an environment, a stack machine program, and returns a pair --- the updated environment and the list
    of x86 instructions
 *)
-<<<<<<< HEAD
-let set_is_not_zero a = [
-      Binop ("^", eax, eax);
-      Binop ("cmp", eax, a);
-      Set ("ne", "%al");
-      Mov (eax, a)
-    ]
-
-let cmp a b suf = [
-      Mov (a, edx);
-      Binop ("^", eax, eax); (* set eax to zero first *)
-      Binop ("cmp", edx, b);
-      Set (suf, "%al");
-      Mov (eax, b)
-    ]
-
-let smart_move tx ty = 
-  match tx, ty with
-  | R _, _ -> [Mov(tx, ty)]
-  |	_, R _ -> [Mov(tx, ty)]
-  | _ -> [Mov (tx, eax); Mov (eax, ty)]
-
-let rec get_params builder env counter = ( 
-  match counter with
-  | 0 -> builder, env
-  | i -> let param, env = env#pop in
-  get_params (param :: builder) env (i-1)
-)
-
-let rec compile env code =
-  let compile_instr env instr =
-    match instr with
-      | CONST n -> let s, env = env#allocate in env, [Mov (L n, s)]
-      | ST x -> let s, env = (env#global x)#pop in env, smart_move s (env#loc x) 
-      | LD x -> let s, env = (env#global x)#allocate in env, smart_move (env#loc x) s
-      | LABEL s -> env, [Label s]
-      | JMP l -> env, [Jmp l]
-      | CJMP (k, l) -> let s, env = env#pop in env, [Binop ("cmp", L 0, s); CJmp (k, l)]
-      | BINOP op -> (let sx, sy, env = env#pop2 in 
-        let s, env = env#allocate in 
-          env, match op with
-          | "&&" -> set_is_not_zero sy @ set_is_not_zero sx @ [Mov (sy, eax); Binop ("&&", sx, eax); Mov (eax, sy)]
-          | "!!" -> set_is_not_zero sy @ set_is_not_zero sx @ [Mov (sy, eax); Binop ("!!", sx, eax); Mov (eax, sy)]
-          | "==" -> cmp sx sy "e" @ [Mov (eax, sy)]
-          | "!=" -> cmp sx sy "ne" @ [Mov (eax, sy)]
-          | ">" -> cmp sx sy "g" @ [Mov (eax, sy)]
-          | ">=" -> cmp sx sy "ge" @ [Mov (eax, sy)]
-          | "<" -> cmp sx sy "l" @ [Mov (eax, sy)]
-          | "<=" -> cmp sx sy "le" @ [Mov (eax, sy)]
-          | "/" ->[Mov (sy, eax); Cltd; IDiv sx; Mov (eax, sy)]
-          | "%" ->[Mov (sy, eax); Cltd; IDiv sx; Mov (edx, sy)]
-          | _ -> [Mov (sy, eax); Binop (op, sx, eax); Mov (eax, sy)])
-        | BEGIN (f_name, args, l_var) -> 
-          let env = env#enter f_name args l_var in
-          env, [Push ebp; Mov (esp, ebp); Binop ("-", M ("$" ^ env#lsize), esp)]
-        | END -> env, [Label env#epilogue; Mov (ebp, esp); Pop ebp; Ret; Meta (Printf.sprintf "\t.set\t%s,\t%d" env#lsize (env#allocated * word_size))]
-        | RET is_func -> (
-          if is_func
-          then let func_result, env = env#pop in env, [Mov (func_result, eax); Jmp env#epilogue]
-          else env, [Jmp env#epilogue])
-        | CALL (f_name, param_count, is_proc) -> (
-          let rev_params, env = get_params [] env param_count in
-          let push_params = List.map (fun x -> Push x) (List.rev rev_params) in
-          let move_stack_pointer = [Binop ("+", L (param_count * word_size), esp)] in
-          let push_regs = List.map (fun x -> Push x) env#live_registers in
-          let pop_regs = List.rev_map (fun x -> Pop x) env#live_registers in
-          let get_result, env = (
-            if is_proc
-            then [], env
-            else let allocated_memory_link, env = env#allocate in [Mov (eax, allocated_memory_link)], env) in
-          env, push_regs @ push_params @ [Call f_name] @ move_stack_pointer @ pop_regs @ get_result)
-        | _ -> failwith "Something went wrong"
-in match code with
-| [] -> env, []
-| instr :: code' ->
-  let env', asm = compile_instr env instr in 
-  let env'', asm' = compile env' code' in
-  env'', asm @ asm'
-
-=======
 let compile env code =
   let suffix = function
   | "<"  -> "l"
@@ -336,21 +256,12 @@
 	env'', code' @ code''
   in
   compile' env code
->>>>>>> dcf275fd
 
 (* A set of strings *)           
 module S = Set.Make (String)
 
-<<<<<<< HEAD
-let init n f =
-  let rec init' i n f =
-    if i >= n then []
-    else (f i) :: (init' (i + 1) n f)
-  in init' 0 n f
-=======
 (* A map indexed by strings *)
 module M = Map.Make (String)
->>>>>>> dcf275fd
 
 (* Environment implementation *)
 let make_assoc l = List.combine l (init (List.length l) (fun x -> x))
