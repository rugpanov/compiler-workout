(* Opening a library for generic programming (https://github.com/dboulytchev/GT).
   The library provides "@type ..." syntax extension and plugins like show, etc.
*)
open GT

(* Opening a library for combinator-based syntax analysis *)
open Ostap
open Combinators
                         
(* States *)
module State =
  struct
                                                                
    (* State: global state, local state, scope variables *)
    type t = {g : string -> int; l : string -> int; scope : string list}

    let empty_fun x = failwith (Printf.sprintf "Undefined variable: %s" x)
  
    (* Empty state *)
<<<<<<< HEAD
    let empty = {g = empty_fun; l = empty_fun; scope = []}
=======
    let empty =
      let e x = failwith (Printf.sprintf "Undefined variable: %s" x) in
      {g = e; l = e; scope = []}
>>>>>>> 790661a5

    (* Update: non-destructively "modifies" the state s by binding the variable x 
       to value v and returns the new state w.r.t. a scope
    *)
<<<<<<< HEAD
    

    let update x v s = 
      let upd_f f y = 
        if x = y
        then v
        else f y in
      if List.mem x s.scope
      then {s with l = upd_f s.l}
      else {s with g = upd_f s.g}
=======
    let update x v s =
      let u x v s = fun y -> if x = y then v else s y in
      if List.mem x s.scope then {s with l = u x v s.l} else {s with g = u x v s.g}
>>>>>>> 790661a5

    (* Evals a variable in a state w.r.t. a scope *)
    let eval s x = (if List.mem x s.scope then s.l else s.g) x

    (* Creates a new scope, based on a given state *)
<<<<<<< HEAD
    let enter st scope = {g = st.g; l = empty_fun; scope = scope}
=======
    let enter st xs = {empty with g = st.g; scope = xs}
>>>>>>> 790661a5

    (* Drops a scope *)
    let leave st st' = {st' with g = st.g}

  end
    
(* Simple expressions: syntax and semantics *)
module Expr =
  struct
    
    (* The type for expressions. Note, in regular OCaml there is no "@type..." 
       notation, it came from GT. 
    *)
    @type t =
    (* integer constant *) | Const of int
    (* variable         *) | Var   of string
    (* binary operator  *) | Binop of string * t * t
    (* function call    *) | Call  of string * t list with show

    (* Available binary operators:
        !!                   --- disjunction
        &&                   --- conjunction
        ==, !=, <=, <, >=, > --- comparisons
        +, -                 --- addition, subtraction
        *, /, %              --- multiplication, division, reminder
    *)

    (* The type of configuration: a state, an input stream, an output stream, an optional value *)
    type config = State.t * int list * int list * int option
                                                            
    (* Expression evaluator

<<<<<<< HEAD
          val eval : state -> t -> int
 
       Takes a state and an expression, and returns the value of the expression in 
       the given state.
    *)                                                       
    let to_func op =
      let bti   = function true -> 1 | _ -> 0 in
      let itb b = b <> 0 in
      let (|>) f g   = fun x y -> f (g x y) in
      match op with
      | "+"  -> (+)
      | "-"  -> (-)
      | "*"  -> ( * )
      | "/"  -> (/)
      | "%"  -> (mod)
      | "<"  -> bti |> (< )
      | "<=" -> bti |> (<=)
      | ">"  -> bti |> (> )
      | ">=" -> bti |> (>=)
      | "==" -> bti |> (= )
      | "!=" -> bti |> (<>)
      | "&&" -> fun x y -> bti (itb x && itb y)
      | "!!" -> fun x y -> bti (itb x || itb y)
      | _    -> failwith (Printf.sprintf "Unknown binary operator %s" op)    
    
    let rec eval st expr =      
      match expr with
      | Const n -> n
      | Var   name -> State.eval st name
      | Binop (op, x, y) -> to_func op (eval st x) (eval st y)
=======
          val eval : env -> config -> t -> int * config


       Takes an environment, a configuration and an expresion, and returns another configuration. The 
       environment supplies the following method

           method definition : env -> string -> int list -> config -> config
>>>>>>> 790661a5

       which takes an environment (of the same type), a name of the function, a list of actual parameters and a configuration, 
       an returns a pair: the return value for the call and the resulting configuration
    *)                                                       
    let rec eval env ((st, i, o, r) as conf) expr = failwith "Not implemented"
         
    (* Expression parser. You can use the following terminals:

         IDENT   --- a non-empty identifier a-zA-Z[a-zA-Z0-9_]* as a string
         DECIMAL --- a decimal constant [0-9]+ as a string                                                                                                                  
    *)
    ostap (                                      
      parse:
	  !(Ostap.Util.expr 
             (fun x -> x)
	     (Array.map (fun (a, s) -> a, 
                           List.map  (fun s -> ostap(- $(s)), (fun x y -> Binop (s, x, y))) s
                        ) 
              [|                
		`Lefta, ["!!"];
		`Lefta, ["&&"];
		`Nona , ["=="; "!="; "<="; "<"; ">="; ">"];
		`Lefta, ["+" ; "-"];
		`Lefta, ["*" ; "/"; "%"];
              |] 
	     )
	     primary);
      
      primary:
        n:DECIMAL {Const n}
      | x:IDENT   {Var x}
      | -"(" parse -")"
    )
    
  end
                    
(* Simple statements: syntax and sematics *)
module Stmt =
  struct

    (* The type for statements *)
    @type t =
    (* read into the variable           *) | Read   of string
    (* write the value of an expression *) | Write  of Expr.t
    (* assignment                       *) | Assign of string * Expr.t
    (* composition                      *) | Seq    of t * t 
    (* empty statement                  *) | Skip
    (* conditional                      *) | If     of Expr.t * t * t
    (* loop with a pre-condition        *) | While  of Expr.t * t
    (* loop with a post-condition       *) | Repeat of t * Expr.t
    (* return statement                 *) | Return of Expr.t option
    (* call a procedure                 *) | Call   of string * Expr.t list with show
                                                                    
    (* Statement evaluator

         val eval : env -> config -> t -> config

       Takes an environment, a configuration and a statement, and returns another configuration. The 
       environment is the same as for expressions
    *)
<<<<<<< HEAD
    let rec eval env ((st, i, o) as conf) stmt =
      match stmt with
      | Read    x           -> (match i with z::i' -> (State.update x z st, i', o) | _ -> failwith "Why is here end of input")
      | Write   e           -> (st, i, o @ [Expr.eval st e])
      | Assign (x, e)       -> (State.update x (Expr.eval st e) st, i, o)
      | Seq    (s1, s2)     -> eval env (eval env conf s1) s2
      | Skip                -> conf
      | If     (e, s1, s2)  -> eval env conf (if Expr.eval st e <> 0 then s1 else s2)
      | While  (e, s)      -> (
        if Expr.eval st e <> 0
        then eval env (eval env conf s) stmt
        else conf)
      | Repeat (ss, e)      -> let (st, _, _) as conf' = eval env conf ss in (
            if Expr.eval st e = 0
            then eval env conf' @@ Repeat (ss, e)
            else conf')
      | Call (f, params)    ->
        let (args, vars, body) = env#definition f in
        let evaled_params = List.map (Expr.eval st) params in
        let enter_state = State.enter st (args @ vars) in
        let update_function = (fun state param value -> State.update param value state) in
        let (state2, i2, o2) = eval env ((List.fold_left2 update_function enter_state args evaled_params), i, o) body in (State.leave state2 st, i2, o2) 
                                
=======
    let rec eval env ((st, i, o, r) as conf) k stmt = failwith "Not implemented"
         
>>>>>>> 790661a5
    (* Statement parser *)
    ostap (
      parse:
        s:stmt ";" ss:parse {Seq (s, ss)}
      | stmt;

      else_branch:
        %"elif" e:!(Expr.parse) %"then" s1:parse s2:else_branch {If (e, s1, s2)}
      | %"else" s:parse {s}
      | "" {Skip};
      
      stmt:
        "read" "(" x:IDENT ")"                                                {Read x}
      | "write" "(" e:!(Expr.parse) ")"                                       {Write e}
      | x:IDENT ":=" e:!(Expr.parse)                                          {Assign (x, e)}
      | %"skip"                                                               {Skip}
      | %"while" e:!(Expr.parse) %"do" s:parse %"od"                          {While (e, s)}
      | %"for" i:parse "," e:!(Expr.parse) "," s2:parse %"do" s1:parse %"od"  {Seq (i, While (e, Seq (s1, s2)))}
      | %"repeat" s:parse %"until" e:!(Expr.parse)                            {Repeat (s, e)}
      | %"if" e:!(Expr.parse) %"then" s1:parse s2:else_branch %"fi"           {If (e, s1, s2)}
      | f_name:IDENT "(" args:!(Util.list0)[Expr.parse] ")"                      {Call (f_name, args)}
    )
      
  end

(* Function and procedure definitions *)
module Definition =
  struct

    (* The type for a definition: name, argument list, local variables, body *)
    type t = string * (string list * string list * Stmt.t)
    
    ostap (
<<<<<<< HEAD
      default: empty { [] } ;
      parse: %"fun" name:IDENT 
                    "(" args:!(Util.list0 (ostap (IDENT))) ")" 
                    l_vars:(-(%"local") (smt:IDENT tail:((-"," IDENT)* ) {smt :: tail}) | default)
                    "{" body:!(Stmt.parse) "}" 
                    {(name, (args, l_vars, body))}
=======
      arg  : IDENT;
      parse: %"fun" name:IDENT "(" args:!(Util.list0 arg) ")"
         locs:(%"local" !(Util.list arg))?
        "{" body:!(Stmt.parse) "}" {
        (name, (args, (match locs with None -> [] | Some l -> l), body))
      }
>>>>>>> 790661a5
    )

  end
    
(* The top-level definitions *)

(* The top-level syntax category is a pair of definition list and statement (program body) *)
type t = Definition.t list * Stmt.t    

(* Top-level evaluator

     eval : t -> int list -> int list

   Takes a program and its input stream, and returns the output stream
*)
<<<<<<< HEAD
let eval (defs, body) i = 
  let module M = Map.Make (String) in
  let mapped_defs = List.fold_left (fun map (f, data) -> M.add f data map) M.empty defs in
  let env = (object method definition f = M.find f mapped_defs end) in
  let _, _, output = Stmt.eval env (State.empty, i, []) body in output
                                   
(* Top-level parser *)
ostap (
  parse: !(Definition.parse)* !(Stmt.parse)
)
=======
let eval (defs, body) i =
  let module M = Map.Make (String) in
  let m          = List.fold_left (fun m ((name, _) as def) -> M.add name def m) M.empty defs in  
  let _, _, o, _ =
    Stmt.eval
      (object
         method definition env f args (st, i, o, r) =
           let xs, locs, s      = snd @@ M.find f m in
           let st'              = List.fold_left (fun st (x, a) -> State.update x a st) (State.enter st (xs @ locs)) (List.combine xs args) in
           let st'', i', o', r' = Stmt.eval env (st', i, o, r) Stmt.Skip s in
           (State.leave st'' st, i', o', r')
       end)
      (State.empty, i, [], None)
      Stmt.Skip
      body
  in
  o

(* Top-level parser *)
let parse = ostap (!(Definition.parse)* !(Stmt.parse))
>>>>>>> 790661a5
<|MERGE_RESOLUTION|>--- conflicted
+++ resolved
@@ -13,47 +13,28 @@
                                                                 
     (* State: global state, local state, scope variables *)
     type t = {g : string -> int; l : string -> int; scope : string list}
-
-    let empty_fun x = failwith (Printf.sprintf "Undefined variable: %s" x)
   
     (* Empty state *)
-<<<<<<< HEAD
-    let empty = {g = empty_fun; l = empty_fun; scope = []}
-=======
     let empty =
       let e x = failwith (Printf.sprintf "Undefined variable: %s" x) in
       {g = e; l = e; scope = []}
->>>>>>> 790661a5
+
 
     (* Update: non-destructively "modifies" the state s by binding the variable x 
        to value v and returns the new state w.r.t. a scope
     *)
-<<<<<<< HEAD
-    
-
-    let update x v s = 
-      let upd_f f y = 
-        if x = y
-        then v
-        else f y in
-      if List.mem x s.scope
-      then {s with l = upd_f s.l}
-      else {s with g = upd_f s.g}
-=======
     let update x v s =
       let u x v s = fun y -> if x = y then v else s y in
       if List.mem x s.scope then {s with l = u x v s.l} else {s with g = u x v s.g}
->>>>>>> 790661a5
+
 
     (* Evals a variable in a state w.r.t. a scope *)
     let eval s x = (if List.mem x s.scope then s.l else s.g) x
 
     (* Creates a new scope, based on a given state *)
-<<<<<<< HEAD
-    let enter st scope = {g = st.g; l = empty_fun; scope = scope}
-=======
+
     let enter st xs = {empty with g = st.g; scope = xs}
->>>>>>> 790661a5
+
 
     (* Drops a scope *)
     let leave st st' = {st' with g = st.g}
@@ -85,12 +66,14 @@
     type config = State.t * int list * int list * int option
                                                             
     (* Expression evaluator
-
-<<<<<<< HEAD
-          val eval : state -> t -> int
- 
-       Takes a state and an expression, and returns the value of the expression in 
-       the given state.
+      val eval : env -> config -> t -> int * config
+
+
+      Takes an environment, a configuration and an expresion, and returns another configuration. The 
+      environment supplies the following method
+      method definition : env -> string -> int list -> config -> config
+      which takes an environment (of the same type), a name of the function, a list of actual parameters and a configuration, 
+      an returns a pair: the return value for the call and the resulting configuration
     *)                                                       
     let to_func op =
       let bti   = function true -> 1 | _ -> 0 in
@@ -117,20 +100,9 @@
       | Const n -> n
       | Var   name -> State.eval st name
       | Binop (op, x, y) -> to_func op (eval st x) (eval st y)
-=======
-          val eval : env -> config -> t -> int * config
-
-
-       Takes an environment, a configuration and an expresion, and returns another configuration. The 
-       environment supplies the following method
-
-           method definition : env -> string -> int list -> config -> config
->>>>>>> 790661a5
-
-       which takes an environment (of the same type), a name of the function, a list of actual parameters and a configuration, 
-       an returns a pair: the return value for the call and the resulting configuration
+
+
     *)                                                       
-    let rec eval env ((st, i, o, r) as conf) expr = failwith "Not implemented"
          
     (* Expression parser. You can use the following terminals:
 
@@ -186,7 +158,7 @@
        Takes an environment, a configuration and a statement, and returns another configuration. The 
        environment is the same as for expressions
     *)
-<<<<<<< HEAD
+
     let rec eval env ((st, i, o) as conf) stmt =
       match stmt with
       | Read    x           -> (match i with z::i' -> (State.update x z st, i', o) | _ -> failwith "Why is here end of input")
@@ -210,10 +182,7 @@
         let update_function = (fun state param value -> State.update param value state) in
         let (state2, i2, o2) = eval env ((List.fold_left2 update_function enter_state args evaled_params), i, o) body in (State.leave state2 st, i2, o2) 
                                 
-=======
-    let rec eval env ((st, i, o, r) as conf) k stmt = failwith "Not implemented"
-         
->>>>>>> 790661a5
+
     (* Statement parser *)
     ostap (
       parse:
@@ -247,21 +216,12 @@
     type t = string * (string list * string list * Stmt.t)
     
     ostap (
-<<<<<<< HEAD
-      default: empty { [] } ;
-      parse: %"fun" name:IDENT 
-                    "(" args:!(Util.list0 (ostap (IDENT))) ")" 
-                    l_vars:(-(%"local") (smt:IDENT tail:((-"," IDENT)* ) {smt :: tail}) | default)
-                    "{" body:!(Stmt.parse) "}" 
-                    {(name, (args, l_vars, body))}
-=======
       arg  : IDENT;
       parse: %"fun" name:IDENT "(" args:!(Util.list0 arg) ")"
          locs:(%"local" !(Util.list arg))?
         "{" body:!(Stmt.parse) "}" {
         (name, (args, (match locs with None -> [] | Some l -> l), body))
       }
->>>>>>> 790661a5
     )
 
   end
@@ -277,18 +237,7 @@
 
    Takes a program and its input stream, and returns the output stream
 *)
-<<<<<<< HEAD
-let eval (defs, body) i = 
-  let module M = Map.Make (String) in
-  let mapped_defs = List.fold_left (fun map (f, data) -> M.add f data map) M.empty defs in
-  let env = (object method definition f = M.find f mapped_defs end) in
-  let _, _, output = Stmt.eval env (State.empty, i, []) body in output
-                                   
-(* Top-level parser *)
-ostap (
-  parse: !(Definition.parse)* !(Stmt.parse)
-)
-=======
+
 let eval (defs, body) i =
   let module M = Map.Make (String) in
   let m          = List.fold_left (fun m ((name, _) as def) -> M.add name def m) M.empty defs in  
@@ -308,5 +257,4 @@
   o
 
 (* Top-level parser *)
-let parse = ostap (!(Definition.parse)* !(Stmt.parse))
->>>>>>> 790661a5
+let parse = ostap (!(Definition.parse)* !(Stmt.parse))