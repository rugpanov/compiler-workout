--- conflicted
+++ resolved
@@ -67,14 +67,11 @@
                                                             
     (* Expression evaluator
       val eval : env -> config -> t -> int * config
-
-<<<<<<< HEAD
-
       Takes an environment, a configuration and an expresion, and returns another configuration. The 
       environment supplies the following method
       method definition : env -> string -> int list -> config -> config
       which takes an environment (of the same type), a name of the function, a list of actual parameters and a configuration, 
-      an returns a pair: the return value for the call and the resulting configuration
+      an returns resulting configuration
     *)                                                       
     let to_func op =
       let bti   = function true -> 1 | _ -> 0 in
@@ -114,22 +111,6 @@
           | Some v -> v
         ), conf
 
-
-                                                  
-=======
-          val eval : env -> config -> t -> config
-
-
-       Takes an environment, a configuration and an expresion, and returns another configuration. The 
-       environment supplies the following method
-
-           method definition : env -> string -> int list -> config -> config
-
-       which takes an environment (of the same type), a name of the function, a list of actual parameters and a configuration, 
-       an returns resulting configuration
-    *)                                                       
-    let rec eval env ((st, i, o, r) as conf) expr = failwith "Not implemented"
->>>>>>> 40f45c35
          
     (* Expression parser. You can use the following terminals:
 
@@ -137,7 +118,6 @@
          DECIMAL --- a decimal constant [0-9]+ as a string                                                                                                                  
     *)
     ostap (                                      
-<<<<<<< HEAD
       parse:
 	  !(Ostap.Util.expr (fun x -> x)
 	    (Array.map (fun (a, s) -> a, List.map  (fun s -> ostap(- $(s)), (fun x y -> Binop (s, x, y))) s) 
@@ -155,9 +135,6 @@
         n:DECIMAL {Const n}
       | x:IDENT p:("(" params:!(Util.list0 parse) ")" {Call (x, params)} | empty {Var x}) {p}
       | -"(" parse -")"
-=======
-      parse: empty {failwith "Not implemented"}
->>>>>>> 40f45c35
     )
     
   end
@@ -186,7 +163,6 @@
        Takes an environment, a configuration and a statement, and returns another configuration. The 
        environment is the same as for expressions
     *)
-<<<<<<< HEAD
     let process_seq p1 p2 =
       match p1, p2 with
       | Skip, p -> p
@@ -240,13 +216,6 @@
       | %"if" e:!(Expr.parse) %"then" s1:parse s2:else_branch %"fi"           {If (e, s1, s2)}
       | %"return" e:!(Expr.parse)?                                            {Return e} 
       | f_name:IDENT "(" args:!(Util.list0)[Expr.parse] ")"                   {Call (f_name, args)}
-=======
-    let rec eval env ((st, i, o, r) as conf) k stmt = failwith "Not implemnted"
-         
-    (* Statement parser *)
-    ostap (
-      parse: empty {failwith "Not implemented"}
->>>>>>> 40f45c35
     )
       
   end
@@ -257,7 +226,6 @@
 
     (* The type for a definition: name, argument list, local variables, body *)
     type t = string * (string list * string list * Stmt.t)
-<<<<<<< HEAD
     
     ostap (
       arg  : IDENT;
@@ -266,11 +234,7 @@
         "{" body:!(Stmt.parse) "}" {
         (name, (args, (match locs with None -> [] | Some l -> l), body))
       }
-=======
-
-    ostap (     
-      parse: empty {failwith "Not implemented"}
->>>>>>> 40f45c35
+
     )
 
   end
